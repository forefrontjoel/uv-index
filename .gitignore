--- conflicted
+++ resolved
@@ -40,10 +40,4 @@
 # typescript
 *.tsbuildinfo
 next-env.d.ts
-
-<<<<<<< HEAD
-
-.vscode
-=======
-.vscode 
->>>>>>> 2be97858
+.vscode